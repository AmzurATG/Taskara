--- conflicted
+++ resolved
@@ -120,11 +120,7 @@
         
         try:
             work_items = WorkItemService.create_work_items_with_hierarchy(
-<<<<<<< HEAD
-                db, parsed_results, ai_job.project_id, file_record.file_name, ai_job.file_id
-=======
                 db, parsed_results, ai_job.project_id, file_record.file_name, file_record.id
->>>>>>> e669a1fa
             )
             
             if not work_items:
