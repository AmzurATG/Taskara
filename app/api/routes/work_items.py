--- conflicted
+++ resolved
@@ -33,40 +33,17 @@
         work_items = WorkItemService.get_project_work_items(
             db, project_id, current_user.id, item_type
         )
-<<<<<<< HEAD
-        # Convert to response format with source_file_name
-        response_items = []
-        for item in work_items:
-            item_dict = {
-                'id': item.id,
-                'project_id': item.project_id,
-                'parent_id': item.parent_id,
-                'item_type': item.item_type,
-                'title': item.title,
-                'description': item.description,
-                'status': item.status,
-                'priority': item.priority,
-                'acceptance_criteria': item.acceptance_criteria,
-                'estimated_hours': item.estimated_hours,
-                'order_index': item.order_index,
-                'source_file_id': item.source_file_id,
-                'created_at': item.created_at,
-                'updated_at': item.updated_at,
-                'source_file_name': getattr(item, 'source_file_name', None)
-            }
-            response_items.append(WorkItemResponse(**item_dict))
-=======
         
         # Convert to response model with source file information
         response_items = []
         for item in work_items:
             response_item = WorkItemResponse.from_orm(item)
             # Add source file name if available
-            if item.source_file:
+            if hasattr(item, 'source_file') and item.source_file:
                 response_item.source_file_name = item.source_file.file_name
+            elif hasattr(item, 'source_file_name'):
+                response_item.source_file_name = item.source_file_name
             response_items.append(response_item)
-            
->>>>>>> e669a1fa
         return response_items
     except Exception as e:
         raise HTTPException(
